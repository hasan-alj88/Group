<<<<<<< HEAD
import itertools
from collections import Counter
from math import factorial
from random import randint
# from StringIO import StringIO # if sys.version_info[0] < 3
from typing import TypeVar

import pandas as pd

Table_Type = TypeVar('Table_Type', bound='table')
Permutation_Type = TypeVar('Permutation_Type', bound='Permutation')


# from log_configuration import logger, log_decorator


class Permutation(object):
    """
    This object holds the permutation of the array of
    [0 ,1 ,2 ,3 ,... (n-1)]
    where 'n' is the array length
    """

    def __init__(self):
        self.Swaps = list()

    def __len__(self):
        return max(map(max, self.Swaps)) if len(self.Swaps) > 0 else 0

    def __str__(self):
        string = ''
        for Cycle in self.cycles:
            string += '('
            for index in Cycle:
                if string[-1] != '(':
                    string += ' ,'
                string += str(index)
            string += ')'
        return string if len(string) > 0 else '()'

    def __add__(self, other: Permutation_Type) -> Permutation_Type:
        combination = Permutation()
        combination.Swaps = self.Swaps + other.Swaps
        return Permutation.of_the_array(combination.permutated_array)

    def __sub__(self, other: Permutation_Type) -> Permutation_Type:
        return self + other.inv

    def __eq__(self, other: Permutation_Type) -> Permutation_Type:
        return self.permutated_array == other.permutated_array

    @classmethod
    # @log_decorator(logger)
    def of_the_array(cls, arr):
        """
        Permutation constructor by entering the permutated array
        :param arr: permutated array input
        [!] the array must be an ordering of the sequence 0,...,(n-1)
        :return: permutation object of the permutated array
        """
        p = cls()
        p.Swaps = list()
        assert (p.array_validation(arr))
        for index1, element in enumerate(arr):
            if element == index1:
                continue
            index2 = [i for i, x in enumerate(arr) if x == index1][0]
            p.add_swap(index1, index2)
            arr = Permutation.apply_swap(arr, index1, index2)
        p.Swaps.reverse()
        return p

    @classmethod
    # @log_decorator(logger)
    def of_input_array(cls, arr: list, sorted_arr: list):
        """
        his will Create the permutation  object where its permutation is relative to a sorted array
        [!] All the elements must be present in both arrays.
            ie set(arr) intersection set(sorted_arr) == set(arr)
        :type sorted_arr: list
        :param arr: The disarranged array
        :param sorted_arr: The elements in a sorted order
        :return:
        """
        try:
            input_array = list(map(sorted_arr.index, arr))
        except ValueError as e:
            raise ValueError(str(e) + ' of elements which violate closure axiom.\nList elements are\n{}'
                             .format(sorted_arr))
        return cls.of_the_array(input_array)

    @classmethod
    def of_input_series_object(cls, series: pd.Series) -> Permutation_Type:
        series.replace(to_replace=series.index, value=list(series), inplace=True)
        return Permutation.of_input_array(list(series), series.index)

    @classmethod
    def of_cyclic_notation(cls, cyclic_input: str):
        """
         This will create the permutation presented in the cyclic notation.
        :param cyclic_input: string of the cyclic notation.
        [!] it must be integers separated by commas ',' enclosed by brackets (0,8,5) for example.
        [i] The input can be many cycles (0,5,8)(10,2,9)...
        :return: Permutation object of the input Cyclic notation
        """

        p = Permutation()
        if cyclic_input == '()':
            return p
        cyclic_input = cyclic_input.strip().replace(' ', '')
        for cycle in cyclic_input.split(')('):
            cycle = cycle.replace('(', '')
            cycle = cycle.replace(')', '')
            indices = list(map(int, cycle.split(',')))
            for index1, index2 in zip(indices, indices[1:]):
                p.add_swap(index1, index2)
            p.Swaps.reverse()
            p = Permutation.of_the_array(p.permutated_array)
        return p

    def rotate(self, n=1):
        arr = []
        for i in range(n):
            arr = list(Permutation.rotate_array(self.permutated_array))
        return Permutation.of_the_array(arr)

    @staticmethod
    def rotate_array(arr):
        return [arr[-1]] + arr[:-1]

    def apply(self, array):
        for x, y in self.Swaps:
            array = Permutation.apply_swap(array, x, y)
        return array

    @staticmethod
    def array_validation(arr: list) -> bool:
        """
        Test
        :param arr: Input array where :-
        All elements must be integers
        All elements must be between 0 and (n-1)
        :return:
        """
        for element in arr:
            if element not in range(len(arr)):
                raise ValueError('All elements must be integers and between 0 and (n-1)')
        # All array elements must be Unique
        if len(arr) > len(set(arr)):
            raise ValueError('All array elements must be Unique.\n' +
                             '{}\n{}'.format(arr, Counter(arr)))
        return True

    def add_swap(self, a: int, b: int):
        self.Swaps.append((min(a, b), max(a, b)))
        return

    # @log_decorator(logger)
    def permutated_array_of_length(self, array_size: int = 0):
        if array_size == 0:
            array_size = len(self)
        if array_size < len(self):
            raise ValueError('Permuted array size must be >= {}'.format(len(self)))
        arr = list(range(array_size + 1))
        for i, j in self.Swaps:
            arr = Permutation.apply_swap(arr, i, j)
        return arr

    @property
    def permutated_array(self) -> list:
        return self.permutated_array_of_length(len(self))

    def __getitem__(self, index: int) -> int:
        try:
            return self.permutated_array[index]
        except IndexError:
            return index

    @property
    def cycles(self):
        """
        A cycle is set the set of elements that have been rotated/Cycled
        their position.
        :return: list of all the elements cycles in the permutation
        """
        cycles_list = list()
        arr = self.permutated_array
        seen = list()
        for x in range(len(arr)):
            if x in seen or x == arr[x]:
                continue
            cycle = list()
            y = arr[x]
            while y not in cycle:
                seen.append(y)
                cycle.append(y)
                y = arr[y]

            if len(cycle) > 1:
                cycle.reverse()
                cycles_list.append(cycle)
        for c in cycles_list:
            while min(c) != c[0]:
                c = Permutation.rotate_array(c)
        cycles_list.sort(key=lambda e: e[0])
        return cycles_list

    @property
    def is_idel(self):
        """

        :return:
        """
        p = Permutation.of_the_array(self.permutated_array)  # Refresh
        self.Swaps = p.Swaps
        return len(self.Swaps) == 0

    @property
    def inv(self) -> Permutation_Type:
        """
        if x' is the permutation inverse of x then
        x * x' = () idel permutation
        :return: The permutation inverse
        """
        p = Permutation()
        arr = self.permutated_array
        for index1, element in enumerate(arr):
            if element == index1:
                continue
            index2 = [i for i, x in enumerate(arr) if x == index1][0]
            p.add_swap(index1, index2)
            arr = Permutation.apply_swap(arr, index1, index2)
        return p

    def is_derangement_of(self, other: Permutation_Type) -> bool:
        """
        Compare this Permutation object with 'other' Permutation object
         and confirms if they a derangement of each other.
         IE there no elements in the same palace in both of them.
        :param other: The other Permutation object
        :return:
        """
        assert (isinstance(other, Permutation))
        n = max(len(self), len(other))
        arr1, arr2 = self.permutated_array_of_length(n), other.permutated_array_of_length(n)
        for x, y in zip(arr1, arr2):
            if x == y:
                return False
        else:
            return True

    def elements_in_place(self, other: Permutation_Type) -> list:
        """
        Compare this Permutation object with 'other' Permutation object and returns the elements
         whom are the same on both permutation objects.
        :param other: the elements whom are the same on both permutation objects
        :return:
        """
        ans = []
        for x, y in zip(self.permutated_array, other.permutated_array):
            if x == y:
                ans.append(x)
        return ans

    @staticmethod
    def generator(n: int):
        """
        Generate Permutation objects of an array size (n)
        :param n: array max size
        :return: Python Iterator of Permutation objects of an array size (n)
        """
        arr = list(range(n))
        for p in itertools.permutations(arr):
            yield Permutation.of_the_array(list(p))

    @staticmethod
    def apply_swap(arr: list, index1: int, index2: int) -> list:
        """
        function returns the array 'arr' with the elements of
        indeices index1 & index2 swapped
        :rtype: list
        :return:
        :param arr: the array to be swapped.
        :param index1: first index of the swap element
        :param index2: second index of the swap element
        :return: a copy of input array with elements in index1 & index2 swapped
        """
        arr[index1], arr[index2] = arr[index2], arr[index1]
        return arr

    @staticmethod
    def random(size: int) -> Permutation_Type:
        n = randint(1, factorial(size))
        for ind, p in enumerate(Permutation.generator(size)):
            if ind == n:
                return p
=======
import itertools
import json
from collections import Counter
# from StringIO import StringIO # if sys.version_info[0] < 3
from io import StringIO
from typing import TypeVar

import pandas as pd

from log_configuration import logger

Table_Type = TypeVar('Table_Type', bound='table')
Permutation_Type = TypeVar('Permutation_Type', bound='Permutation')


# from log_configuration import logger, log_decorator


class Permutation(object):
    """
    This object holds the permutation of the array of
    [0 ,1 ,2 ,3 ,... (n-1)]
    where 'n' is the array length
    """

    def __init__(self):
        self.Swaps = list()

    def __len__(self):
        return max(map(max, self.Swaps)) if len(self.Swaps) > 0 else 0

    def __str__(self):
        string = ''
        for Cycle in self.cycles:
            string += '('
            for index in Cycle:
                if string[-1] != '(':
                    string += ' ,'
                string += str(index)
            string += ')'
        return string if len(string) > 0 else '()'

    def __add__(self, other: Permutation_Type) -> Permutation_Type:
        combination = Permutation()
        combination.Swaps = self.Swaps + other.Swaps
        return Permutation.of_the_array(combination.permutated_array)

    def __sub__(self, other: Permutation_Type) -> Permutation_Type:
        return self + other.inv

    def __eq__(self, other: Permutation_Type) -> Permutation_Type:
        assert (isinstance(Permutation, other))
        return self.permutated_array == other.permutated_array

    @classmethod
    # @log_decorator(logger)
    def of_the_array(cls, arr):
        """
        Permutation constructor by entering the permutated array
        :param arr: permutated array input
        [!] the array must be an ordering of the sequence 0,...,(n-1)
        :return: permutation object of the permutated array
        """
        p = cls()
        p.Swaps = list()
        assert (p.array_validation(arr))
        for index1, element in enumerate(arr):
            if element == index1:
                continue
            index2 = [i for i, x in enumerate(arr) if x == index1][0]
            p.add_swap(index1, index2)
            arr = Permutation.apply_swap(arr, index1, index2)
        p.Swaps.reverse()
        return p

    @classmethod
    # @log_decorator(logger)
    def of_input_array(cls, arr: list, sorted_arr: list):
        """
        his will Create the permutation  object where its permutation is relative to a sorted array
        [!] All the elements must be present in both arrays.
            ie set(arr) intersection set(sorted_arr) == set(arr)
        :type sorted_arr: list
        :param arr: The disarranged array
        :param sorted_arr: The elements in a sorted order
        :return:
        """
        try:
            input_array = list(map(sorted_arr.index, arr))
        except ValueError as e:
            raise ValueError(str(e) + ' of elements which violate closure axiom.\nList elements are\n{}'
                             .format(sorted_arr))
        return cls.of_the_array(input_array)

    @classmethod
    def of_input_series_object(cls, series: pd.Series) -> Permutation_Type:
        series.replace(to_replace=series.index, value=list(series), inplace=True)
        return Permutation.of_input_array(list(series), series.index)

    @classmethod
    def of_cyclic_notation(cls, cyclic_input: str):
        """
         This will create the permutation presented in the cyclic notation.
        :param cyclic_input: string of the cyclic notation.
        [!] it must be integers separated by commas ',' enclosed by brackets (0,8,5) for example.
        [i] The input can be many cycles (0,5,8)(10,2,9)...
        :return: Permutation object of the input Cyclic notation
        """

        p = Permutation()
        if cyclic_input == '()':
            return p
        cyclic_input = cyclic_input.strip().replace(' ', '')
        for cycle in cyclic_input.split(')('):
            cycle = cycle.replace('(', '')
            cycle = cycle.replace(')', '')
            indices = list(map(int, cycle.split(',')))
            for index1, index2 in zip(indices, indices[1:]):
                p.add_swap(index1, index2)
            p.Swaps.reverse()
            p = Permutation.of_the_array(p.permutated_array)
        return p

    def rotate(self, n=1):
        arr = []
        for i in range(n):
            arr = list(Permutation.rotate_array(self.permutated_array))
        return Permutation.of_the_array(arr)

    @staticmethod
    def rotate_array(arr):
        return [arr[-1]] + arr[:-1]

    def apply(self, array):
        for x, y in self.Swaps:
            array = Permutation.apply_swap(array, x, y)
        return array

    @staticmethod
    def array_validation(arr: list) -> bool:
        """
        Test
        :param arr: Input array where :-
        All elements must be integers
        All elements must be between 0 and (n-1)
        :return:
        """
        for element in arr:
            if element not in range(len(arr)):
                raise ValueError('All elements must be integers and between 0 and (n-1)')
        # All array elements must be Unique
        if len(arr) > len(set(arr)):
            raise ValueError('All array elements must be Unique.\n' +
                             '{}\n{}'.format(arr, Counter(arr)))
        return True

    def add_swap(self, a: int, b: int):
        self.Swaps.append((min(a, b), max(a, b)))
        return

    # @log_decorator(logger)
    def permutated_array_of_length(self, array_size: int = 0):
        if array_size == 0:
            array_size = len(self)
        if array_size < len(self):
            raise ValueError('Permuted array size must be >= {}'.format(len(self)))
        arr = list(range(array_size + 1))
        for i, j in self.Swaps:
            arr = Permutation.apply_swap(arr, i, j)
        return arr

    @property
    def permutated_array(self) -> list:
        return self.permutated_array_of_length(len(self))

    def __getitem__(self, index: int) -> int:
        try:
            return self.permutated_array[index]
        except IndexError:
            return index

    @property
    def cycles(self):
        """
        A cycle is set the set of elements that have been rotated/Cycled
        their position.
        :return: list of all the elements cycles in the permutation
        """
        cycles_list = list()
        arr = self.permutated_array
        seen = list()
        for x in range(len(arr)):
            if x in seen or x == arr[x]:
                continue
            cycle = list()
            y = arr[x]
            while y not in cycle:
                seen.append(y)
                cycle.append(y)
                y = arr[y]

            if len(cycle) > 1:
                cycle.reverse()
                cycles_list.append(cycle)
        for c in cycles_list:
            while min(c) != c[0]:
                c = Permutation.rotate_array(c)
        cycles_list.sort(key=lambda e: e[0])
        return cycles_list

    @property
    def is_idel(self):
        """

        :return:
        """
        p = Permutation.of_the_array(self.permutated_array)  # Refresh
        self.Swaps = p.Swaps
        return len(self.Swaps) == 0

    @property
    def inv(self) -> Permutation_Type:
        """
        if x' is the permutation inverse of x then
        x * x' = () idel permutation
        :return: The permutation inverse
        """
        p = Permutation()
        arr = self.permutated_array
        for index1, element in enumerate(arr):
            if element == index1:
                continue
            index2 = [i for i, x in enumerate(arr) if x == index1][0]
            p.add_swap(index1, index2)
            arr = Permutation.apply_swap(arr, index1, index2)
        return p

    def is_derangement_of(self, other: Permutation_Type) -> bool:
        """
        Compare this Permutation object with 'other' Permutation object
         and confirms if they a derangement of each other.
         IE there no elements in the same palace in both of them.
        :param other: The other Permutation object
        :return:
        """
        assert (isinstance(other, Permutation))
        arr1, arr2 = self.permutated_array, other.permutated_array
        for x, y in zip(arr1, arr2):
            if x == y:
                return False
        else:
            return True

    def elements_in_place(self, other: Permutation_Type) -> list:
        """
        Compare this Permutation object with 'other' Permutation object and returns the elements
         whom are the same on both permutation objects.
        :param other: the elements whom are the same on both permutation objects
        :return:
        """
        ans = []
        for x, y in zip(self.permutated_array, other.permutated_array):
            if x == y:
                ans.append(x)
        return ans

    @staticmethod
    def generator(n: int):
        """
        Generate Permutation objects of an array size (n)
        :param n: array max size
        :return: Python Iterator of Permutation objects of an array size (n)
        """
        arr = list(range(n))
        for p in itertools.permutations(arr):
            yield Permutation.of_the_array(list(p))

    @staticmethod
    def apply_swap(arr: list, index1: int, index2: int) -> list:
        """
        function returns the array 'arr' with the elements of
        indeices index1 & index2 swapped
        :rtype: list
        :return:
        :param arr: the array to be swapped.
        :param index1: first index of the swap element
        :param index2: second index of the swap element
        :return: a copy of input array with elements in index1 & index2 swapped
        """
        arr[index1], arr[index2] = arr[index2], arr[index1]
        return arr


class Table(object):

    def __init__(self):
        self.table = pd.DataFrame()
        self.labels = pd.Series()

    def __len__(self):
        return max(self.table.shape)

    @classmethod
    def from_file(cls, filename: str, delimiter: str = '\t'):
        table = cls()
        table.table = pd.read_csv(filename, sep=delimiter, header=None)
        table.normalize_table()
        table.labels = table.table.iloc[0, :]
        return table

    @classmethod
    def from_str(cls, input_str: str, delimiter: str = '\t'):
        table = cls()
        table.table = pd.read_csv(StringIO(input_str), sep=delimiter)
        table.normalize_table()
        return table

    @classmethod
    def from_data_frame(cls, table_input: pd.DataFrame) -> Table_Type:
        table = cls()
        table.table = table_input
        table.normalize_table()
        return table

    def normalize_table(self):
        """
        The standard form is the first row and column are in sorted order
        This method set the table to standard form.
        """
        logger.debug('Table in non standard form:-\n{}'.format(self.table))
        p = Permutation.of_input_array(list(self.table.iloc[:, 0]),
                                       list(self.table.iloc[0, :]))
        self.table.index = p.permutated_array_of_length(len(self) - 1)
        self.table = self.table.reindex(index=sorted(self.table.index))
        logger.debug('Table after reindexing:-\n{}'.format(self.table))
        self.labels = self.row(0)
        logger.debug('Element labels:-\n{}'.format(self.labels))
        self.table = self.table.replace(value=list(self.labels.index), to_replace=list(self.labels))
        logger.debug('Table raw data:-\n{}'.format(self.table))
        return

    def __str__(self):
        return self.table.to_string(index=None, header=None)

    @property
    def to_html(self) -> str:
        self.normalize_table()
        return self.table.to_html

    def get_item(self, x: int, y: int):
        try:
            return self.table[x][y]
        except Exception as e:
            logger.error(e)
            logger.error('There is no Entry in table[{}][{}].'.format(x, y))
            raise e

    @property
    def is_latin_grid(self) -> bool:
        for row1, row2, col1, col2 in itertools.product(range(len(self)), repeat=4):
            if (row1 == row2) or (col1 == col2):
                continue
            p1 = Permutation.of_input_series_object(self.row(row1))
            p2 = Permutation.of_input_series_object(self.row(row2))
            p3 = Permutation.of_input_series_object(self.row(col1))
            p4 = Permutation.of_input_series_object(self.row(col2))
            logger.debug('row#{} Permutation: {}'.format(row1, p1))
            logger.debug('row#{} Permutation: {}'.format(row2, p2))
            logger.debug('row#{} Permutation: {}'.format(col1, p3))
            logger.debug('row#{} Permutation: {}'.format(col2, p4))
            if not p1.is_derangement_of(p2):
                logger.debug('row#{} and row#{} are not derangement of each other'.format(row1, row2))
                logger.debug('They have {} elements in common'.format(p1.elements_in_place(p2)))
                return False
            elif not p3.is_derangement_of(p4):
                logger.debug('col#{} and col#{} are not derangement of each other'.format(col1, col2))
                logger.debug('They have {} elements in common'.format(p2.elements_in_place(p3)))
                return False
        return True

    @property
    # @log_decorator(logger)
    def is_caley_table(self):
        # Must be a latin square
        condition1 = self.is_latin_grid
        # Must be a square table
        x, y = self.table.shape
        condition2 = x == y
        return condition1 and condition2

    def row(self, row: int) -> pd.Series:
        return self.table.iloc[row, :]

    def column(self, col: int) -> pd.Series:
        return self.table.iloc[:, col]

    def difference_map(self, other: Table_Type) -> list:
        ret = list()
        for row_self, row_other in itertools.zip_longest(self.table, other.Table):
            row = list()
            for col_self, col_other in itertools.zip_longest(row_self.permutated_array,
                                                             row_other.permutated_array):
                if None in [col_self, col_other]:
                    row.append(1)
                else:
                    row.append(0 if col_self == col_other else 1)
            ret.append(row)
        return ret

    @property
    def export_data_to_dict(self):
        table_dict = dict()
        table_dict['Valid Caley table'] = self.is_caley_table
        permutated_array_data = [t.export_data_to_dict_of_length(len(self))['permutatedArray'] for t in self.table]
        cyclic_notation = [t.export_data_to_dict['cyclicNotation'] for t in self.table]
        table_rows, table_cyclic = dict(), dict()
        for row, x, y in zip(range(len(permutated_array_data)), permutated_array_data, cyclic_notation):
            table_rows['row#{}'.format(row)] = array1d_to_str(x)
            table_cyclic['row#{}'.format(row)] = y
        table_dict['table'] = table_rows
        table_dict['cyclicNotation'] = table_cyclic
        return table_dict

    def export_data_to_json_file(self, file_name):
        with open(file_name, 'w') as file:
            json.dump(self.export_data_to_dict, file)
        return


class GroupAxiomsViolationClosure(Exception):
    def __init__(self, non_member_element, location):
        super().__init__('The element {} in {} is not a Group member.'.format(non_member_element, location))


class CaleyTableViolation(Exception):
    def __init__(self, non_unique_element, location):
        super().__init__(
            """The element {} in {} is not a unique member.
        As such the multiplication table is not a latin grid.
        """.format(non_unique_element, location))


def array1d_to_str(array1d):
    string = ''
    for x in array1d:
        string += str(x) + '    '
    return string[:-1]


def array2d_to_str(array2d):
    string = ''
    for row in array2d:
        string += array1d_to_str(row) + '\t'
        string = string[:-1]
        string += '\n'
    return string


def minmax(a, b):
    return min(a, b), max(a, b)
>>>>>>> de9ecd40
<|MERGE_RESOLUTION|>--- conflicted
+++ resolved
@@ -1,4 +1,3 @@
-<<<<<<< HEAD
 import itertools
 from collections import Counter
 from math import factorial
@@ -294,466 +293,4 @@
         n = randint(1, factorial(size))
         for ind, p in enumerate(Permutation.generator(size)):
             if ind == n:
-                return p
-=======
-import itertools
-import json
-from collections import Counter
-# from StringIO import StringIO # if sys.version_info[0] < 3
-from io import StringIO
-from typing import TypeVar
-
-import pandas as pd
-
-from log_configuration import logger
-
-Table_Type = TypeVar('Table_Type', bound='table')
-Permutation_Type = TypeVar('Permutation_Type', bound='Permutation')
-
-
-# from log_configuration import logger, log_decorator
-
-
-class Permutation(object):
-    """
-    This object holds the permutation of the array of
-    [0 ,1 ,2 ,3 ,... (n-1)]
-    where 'n' is the array length
-    """
-
-    def __init__(self):
-        self.Swaps = list()
-
-    def __len__(self):
-        return max(map(max, self.Swaps)) if len(self.Swaps) > 0 else 0
-
-    def __str__(self):
-        string = ''
-        for Cycle in self.cycles:
-            string += '('
-            for index in Cycle:
-                if string[-1] != '(':
-                    string += ' ,'
-                string += str(index)
-            string += ')'
-        return string if len(string) > 0 else '()'
-
-    def __add__(self, other: Permutation_Type) -> Permutation_Type:
-        combination = Permutation()
-        combination.Swaps = self.Swaps + other.Swaps
-        return Permutation.of_the_array(combination.permutated_array)
-
-    def __sub__(self, other: Permutation_Type) -> Permutation_Type:
-        return self + other.inv
-
-    def __eq__(self, other: Permutation_Type) -> Permutation_Type:
-        assert (isinstance(Permutation, other))
-        return self.permutated_array == other.permutated_array
-
-    @classmethod
-    # @log_decorator(logger)
-    def of_the_array(cls, arr):
-        """
-        Permutation constructor by entering the permutated array
-        :param arr: permutated array input
-        [!] the array must be an ordering of the sequence 0,...,(n-1)
-        :return: permutation object of the permutated array
-        """
-        p = cls()
-        p.Swaps = list()
-        assert (p.array_validation(arr))
-        for index1, element in enumerate(arr):
-            if element == index1:
-                continue
-            index2 = [i for i, x in enumerate(arr) if x == index1][0]
-            p.add_swap(index1, index2)
-            arr = Permutation.apply_swap(arr, index1, index2)
-        p.Swaps.reverse()
-        return p
-
-    @classmethod
-    # @log_decorator(logger)
-    def of_input_array(cls, arr: list, sorted_arr: list):
-        """
-        his will Create the permutation  object where its permutation is relative to a sorted array
-        [!] All the elements must be present in both arrays.
-            ie set(arr) intersection set(sorted_arr) == set(arr)
-        :type sorted_arr: list
-        :param arr: The disarranged array
-        :param sorted_arr: The elements in a sorted order
-        :return:
-        """
-        try:
-            input_array = list(map(sorted_arr.index, arr))
-        except ValueError as e:
-            raise ValueError(str(e) + ' of elements which violate closure axiom.\nList elements are\n{}'
-                             .format(sorted_arr))
-        return cls.of_the_array(input_array)
-
-    @classmethod
-    def of_input_series_object(cls, series: pd.Series) -> Permutation_Type:
-        series.replace(to_replace=series.index, value=list(series), inplace=True)
-        return Permutation.of_input_array(list(series), series.index)
-
-    @classmethod
-    def of_cyclic_notation(cls, cyclic_input: str):
-        """
-         This will create the permutation presented in the cyclic notation.
-        :param cyclic_input: string of the cyclic notation.
-        [!] it must be integers separated by commas ',' enclosed by brackets (0,8,5) for example.
-        [i] The input can be many cycles (0,5,8)(10,2,9)...
-        :return: Permutation object of the input Cyclic notation
-        """
-
-        p = Permutation()
-        if cyclic_input == '()':
-            return p
-        cyclic_input = cyclic_input.strip().replace(' ', '')
-        for cycle in cyclic_input.split(')('):
-            cycle = cycle.replace('(', '')
-            cycle = cycle.replace(')', '')
-            indices = list(map(int, cycle.split(',')))
-            for index1, index2 in zip(indices, indices[1:]):
-                p.add_swap(index1, index2)
-            p.Swaps.reverse()
-            p = Permutation.of_the_array(p.permutated_array)
-        return p
-
-    def rotate(self, n=1):
-        arr = []
-        for i in range(n):
-            arr = list(Permutation.rotate_array(self.permutated_array))
-        return Permutation.of_the_array(arr)
-
-    @staticmethod
-    def rotate_array(arr):
-        return [arr[-1]] + arr[:-1]
-
-    def apply(self, array):
-        for x, y in self.Swaps:
-            array = Permutation.apply_swap(array, x, y)
-        return array
-
-    @staticmethod
-    def array_validation(arr: list) -> bool:
-        """
-        Test
-        :param arr: Input array where :-
-        All elements must be integers
-        All elements must be between 0 and (n-1)
-        :return:
-        """
-        for element in arr:
-            if element not in range(len(arr)):
-                raise ValueError('All elements must be integers and between 0 and (n-1)')
-        # All array elements must be Unique
-        if len(arr) > len(set(arr)):
-            raise ValueError('All array elements must be Unique.\n' +
-                             '{}\n{}'.format(arr, Counter(arr)))
-        return True
-
-    def add_swap(self, a: int, b: int):
-        self.Swaps.append((min(a, b), max(a, b)))
-        return
-
-    # @log_decorator(logger)
-    def permutated_array_of_length(self, array_size: int = 0):
-        if array_size == 0:
-            array_size = len(self)
-        if array_size < len(self):
-            raise ValueError('Permuted array size must be >= {}'.format(len(self)))
-        arr = list(range(array_size + 1))
-        for i, j in self.Swaps:
-            arr = Permutation.apply_swap(arr, i, j)
-        return arr
-
-    @property
-    def permutated_array(self) -> list:
-        return self.permutated_array_of_length(len(self))
-
-    def __getitem__(self, index: int) -> int:
-        try:
-            return self.permutated_array[index]
-        except IndexError:
-            return index
-
-    @property
-    def cycles(self):
-        """
-        A cycle is set the set of elements that have been rotated/Cycled
-        their position.
-        :return: list of all the elements cycles in the permutation
-        """
-        cycles_list = list()
-        arr = self.permutated_array
-        seen = list()
-        for x in range(len(arr)):
-            if x in seen or x == arr[x]:
-                continue
-            cycle = list()
-            y = arr[x]
-            while y not in cycle:
-                seen.append(y)
-                cycle.append(y)
-                y = arr[y]
-
-            if len(cycle) > 1:
-                cycle.reverse()
-                cycles_list.append(cycle)
-        for c in cycles_list:
-            while min(c) != c[0]:
-                c = Permutation.rotate_array(c)
-        cycles_list.sort(key=lambda e: e[0])
-        return cycles_list
-
-    @property
-    def is_idel(self):
-        """
-
-        :return:
-        """
-        p = Permutation.of_the_array(self.permutated_array)  # Refresh
-        self.Swaps = p.Swaps
-        return len(self.Swaps) == 0
-
-    @property
-    def inv(self) -> Permutation_Type:
-        """
-        if x' is the permutation inverse of x then
-        x * x' = () idel permutation
-        :return: The permutation inverse
-        """
-        p = Permutation()
-        arr = self.permutated_array
-        for index1, element in enumerate(arr):
-            if element == index1:
-                continue
-            index2 = [i for i, x in enumerate(arr) if x == index1][0]
-            p.add_swap(index1, index2)
-            arr = Permutation.apply_swap(arr, index1, index2)
-        return p
-
-    def is_derangement_of(self, other: Permutation_Type) -> bool:
-        """
-        Compare this Permutation object with 'other' Permutation object
-         and confirms if they a derangement of each other.
-         IE there no elements in the same palace in both of them.
-        :param other: The other Permutation object
-        :return:
-        """
-        assert (isinstance(other, Permutation))
-        arr1, arr2 = self.permutated_array, other.permutated_array
-        for x, y in zip(arr1, arr2):
-            if x == y:
-                return False
-        else:
-            return True
-
-    def elements_in_place(self, other: Permutation_Type) -> list:
-        """
-        Compare this Permutation object with 'other' Permutation object and returns the elements
-         whom are the same on both permutation objects.
-        :param other: the elements whom are the same on both permutation objects
-        :return:
-        """
-        ans = []
-        for x, y in zip(self.permutated_array, other.permutated_array):
-            if x == y:
-                ans.append(x)
-        return ans
-
-    @staticmethod
-    def generator(n: int):
-        """
-        Generate Permutation objects of an array size (n)
-        :param n: array max size
-        :return: Python Iterator of Permutation objects of an array size (n)
-        """
-        arr = list(range(n))
-        for p in itertools.permutations(arr):
-            yield Permutation.of_the_array(list(p))
-
-    @staticmethod
-    def apply_swap(arr: list, index1: int, index2: int) -> list:
-        """
-        function returns the array 'arr' with the elements of
-        indeices index1 & index2 swapped
-        :rtype: list
-        :return:
-        :param arr: the array to be swapped.
-        :param index1: first index of the swap element
-        :param index2: second index of the swap element
-        :return: a copy of input array with elements in index1 & index2 swapped
-        """
-        arr[index1], arr[index2] = arr[index2], arr[index1]
-        return arr
-
-
-class Table(object):
-
-    def __init__(self):
-        self.table = pd.DataFrame()
-        self.labels = pd.Series()
-
-    def __len__(self):
-        return max(self.table.shape)
-
-    @classmethod
-    def from_file(cls, filename: str, delimiter: str = '\t'):
-        table = cls()
-        table.table = pd.read_csv(filename, sep=delimiter, header=None)
-        table.normalize_table()
-        table.labels = table.table.iloc[0, :]
-        return table
-
-    @classmethod
-    def from_str(cls, input_str: str, delimiter: str = '\t'):
-        table = cls()
-        table.table = pd.read_csv(StringIO(input_str), sep=delimiter)
-        table.normalize_table()
-        return table
-
-    @classmethod
-    def from_data_frame(cls, table_input: pd.DataFrame) -> Table_Type:
-        table = cls()
-        table.table = table_input
-        table.normalize_table()
-        return table
-
-    def normalize_table(self):
-        """
-        The standard form is the first row and column are in sorted order
-        This method set the table to standard form.
-        """
-        logger.debug('Table in non standard form:-\n{}'.format(self.table))
-        p = Permutation.of_input_array(list(self.table.iloc[:, 0]),
-                                       list(self.table.iloc[0, :]))
-        self.table.index = p.permutated_array_of_length(len(self) - 1)
-        self.table = self.table.reindex(index=sorted(self.table.index))
-        logger.debug('Table after reindexing:-\n{}'.format(self.table))
-        self.labels = self.row(0)
-        logger.debug('Element labels:-\n{}'.format(self.labels))
-        self.table = self.table.replace(value=list(self.labels.index), to_replace=list(self.labels))
-        logger.debug('Table raw data:-\n{}'.format(self.table))
-        return
-
-    def __str__(self):
-        return self.table.to_string(index=None, header=None)
-
-    @property
-    def to_html(self) -> str:
-        self.normalize_table()
-        return self.table.to_html
-
-    def get_item(self, x: int, y: int):
-        try:
-            return self.table[x][y]
-        except Exception as e:
-            logger.error(e)
-            logger.error('There is no Entry in table[{}][{}].'.format(x, y))
-            raise e
-
-    @property
-    def is_latin_grid(self) -> bool:
-        for row1, row2, col1, col2 in itertools.product(range(len(self)), repeat=4):
-            if (row1 == row2) or (col1 == col2):
-                continue
-            p1 = Permutation.of_input_series_object(self.row(row1))
-            p2 = Permutation.of_input_series_object(self.row(row2))
-            p3 = Permutation.of_input_series_object(self.row(col1))
-            p4 = Permutation.of_input_series_object(self.row(col2))
-            logger.debug('row#{} Permutation: {}'.format(row1, p1))
-            logger.debug('row#{} Permutation: {}'.format(row2, p2))
-            logger.debug('row#{} Permutation: {}'.format(col1, p3))
-            logger.debug('row#{} Permutation: {}'.format(col2, p4))
-            if not p1.is_derangement_of(p2):
-                logger.debug('row#{} and row#{} are not derangement of each other'.format(row1, row2))
-                logger.debug('They have {} elements in common'.format(p1.elements_in_place(p2)))
-                return False
-            elif not p3.is_derangement_of(p4):
-                logger.debug('col#{} and col#{} are not derangement of each other'.format(col1, col2))
-                logger.debug('They have {} elements in common'.format(p2.elements_in_place(p3)))
-                return False
-        return True
-
-    @property
-    # @log_decorator(logger)
-    def is_caley_table(self):
-        # Must be a latin square
-        condition1 = self.is_latin_grid
-        # Must be a square table
-        x, y = self.table.shape
-        condition2 = x == y
-        return condition1 and condition2
-
-    def row(self, row: int) -> pd.Series:
-        return self.table.iloc[row, :]
-
-    def column(self, col: int) -> pd.Series:
-        return self.table.iloc[:, col]
-
-    def difference_map(self, other: Table_Type) -> list:
-        ret = list()
-        for row_self, row_other in itertools.zip_longest(self.table, other.Table):
-            row = list()
-            for col_self, col_other in itertools.zip_longest(row_self.permutated_array,
-                                                             row_other.permutated_array):
-                if None in [col_self, col_other]:
-                    row.append(1)
-                else:
-                    row.append(0 if col_self == col_other else 1)
-            ret.append(row)
-        return ret
-
-    @property
-    def export_data_to_dict(self):
-        table_dict = dict()
-        table_dict['Valid Caley table'] = self.is_caley_table
-        permutated_array_data = [t.export_data_to_dict_of_length(len(self))['permutatedArray'] for t in self.table]
-        cyclic_notation = [t.export_data_to_dict['cyclicNotation'] for t in self.table]
-        table_rows, table_cyclic = dict(), dict()
-        for row, x, y in zip(range(len(permutated_array_data)), permutated_array_data, cyclic_notation):
-            table_rows['row#{}'.format(row)] = array1d_to_str(x)
-            table_cyclic['row#{}'.format(row)] = y
-        table_dict['table'] = table_rows
-        table_dict['cyclicNotation'] = table_cyclic
-        return table_dict
-
-    def export_data_to_json_file(self, file_name):
-        with open(file_name, 'w') as file:
-            json.dump(self.export_data_to_dict, file)
-        return
-
-
-class GroupAxiomsViolationClosure(Exception):
-    def __init__(self, non_member_element, location):
-        super().__init__('The element {} in {} is not a Group member.'.format(non_member_element, location))
-
-
-class CaleyTableViolation(Exception):
-    def __init__(self, non_unique_element, location):
-        super().__init__(
-            """The element {} in {} is not a unique member.
-        As such the multiplication table is not a latin grid.
-        """.format(non_unique_element, location))
-
-
-def array1d_to_str(array1d):
-    string = ''
-    for x in array1d:
-        string += str(x) + '    '
-    return string[:-1]
-
-
-def array2d_to_str(array2d):
-    string = ''
-    for row in array2d:
-        string += array1d_to_str(row) + '\t'
-        string = string[:-1]
-        string += '\n'
-    return string
-
-
-def minmax(a, b):
-    return min(a, b), max(a, b)
->>>>>>> de9ecd40
+                return p